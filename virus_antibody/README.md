# Virus-Antibody Model

This model is a simulation of immune reaction declined as a confrontationn between antibody agents and virus agents. The results are quite interesting as the simulation can go both ways (virus win or antibodies win) with a little tweak in the base parameters.

For example, with a given set of fixed parameters :
| Virus mutation rate = 0.15 (antibodies win)      | Virus mutation rate = 0.2 (viruses win)          |
|--------------------------------------------------|--------------------------------------------------|
|    <img width="2000" alt="Screenshot 2025-04-15 at 14 59 14" src="https://github.com/user-attachments/assets/c6e53287-4446-46e5-a55d-1769bdf89187" /> | <img width="2000" alt="Screenshot 2025-04-15 at 14 58 55" src="https://github.com/user-attachments/assets/95c1054b-77e9-402d-a174-8520d2909596" />


The global idea is to model how the imune system can struggle against new virus but is able to adapt over time and beat a same virus if it comes back.


## How It Works

1. **Initialization**: The model initializes a population of viruses and antibodies in a continuous 2D space.
2. **Agent Behavior**:
   - Antibodies move randomly until they detect a virus within their sight range (becomes purple), than pursue the virus.
   - Viruses move randomly and can duplicate or mutate.
3. **Engagement (antibody vs virus)**: When an antibody encounters a virus:
   - If the antibody has the virus's DNA in its memory, it destroys the virus.
   - Otherwise, the virus may defeat the antibody, causing it to lose health or become inactive temporarily.
4. **Duplication**: Antibodies and viruses can duplicate according to their duplication rate.

<<<<<<< HEAD

![](images/virus_antibody.png)
=======
![](virus_antibody.png)
>>>>>>> 9e4ebc8b

## Usage

After cloning the repo and installing mesa on pip, run the application with :
```bash
    solara run app.py
```
<|MERGE_RESOLUTION|>--- conflicted
+++ resolved
@@ -5,7 +5,8 @@
 For example, with a given set of fixed parameters :
 | Virus mutation rate = 0.15 (antibodies win)      | Virus mutation rate = 0.2 (viruses win)          |
 |--------------------------------------------------|--------------------------------------------------|
-|    <img width="2000" alt="Screenshot 2025-04-15 at 14 59 14" src="https://github.com/user-attachments/assets/c6e53287-4446-46e5-a55d-1769bdf89187" /> | <img width="2000" alt="Screenshot 2025-04-15 at 14 58 55" src="https://github.com/user-attachments/assets/95c1054b-77e9-402d-a174-8520d2909596" />
+|  ![](images/antibodies_win.png)                  | ![](images/viruses_win.png)                      |
+
 
 
 The global idea is to model how the imune system can struggle against new virus but is able to adapt over time and beat a same virus if it comes back.
@@ -22,12 +23,8 @@
    - Otherwise, the virus may defeat the antibody, causing it to lose health or become inactive temporarily.
 4. **Duplication**: Antibodies and viruses can duplicate according to their duplication rate.
 
-<<<<<<< HEAD
 
 ![](images/virus_antibody.png)
-=======
-![](virus_antibody.png)
->>>>>>> 9e4ebc8b
 
 ## Usage
 
@@ -35,3 +32,9 @@
 ```bash
     solara run app.py
 ```
+
+## A couple more of interesting cases
+
+| An interesting tendency inversion | high duplication + high mutation = both grow (more viruses) | high duplication + low mutation = both grow (more antibodies) |
+|---|---|---|
+| <img src="images/pattern.png" width="550"/> | <img src="images/grow_virus_wins.png" width="450"/> | <img src="images/grow_antibody_wins.png" width="450"/> |